package main

import (
	"crypto/x509"
	"encoding/binary"
<<<<<<< HEAD
	"time"
=======
>>>>>>> 7bc0542d

	"github.com/gorilla/websocket"
	jsoniter "github.com/json-iterator/go"
	"github.com/rs/zerolog/log"
	"github.com/zhaojh329/rttys/client"
	"github.com/zhaojh329/rttys/config"
)

type session struct {
	devid  string
	devsid byte
	u      client.Client
}

type broker struct {
	cfg            *config.Config
	devices        map[string]client.Client
	loginAck       chan *loginAckMsg
	logout         chan string
	register       chan client.Client
	unregister     chan client.Client
	waitLoginUsers map[string]client.Client
	sessions       map[string]*session
	cmdReq         chan *commandReq
	webCon         chan *webNewCon
	webReq         chan *webReq
	termMessage    chan *termMessage
	userMessage    chan *usrMessage
	cmdMessage     chan []byte
	webMessage     chan *webResp
	devCertPool    *x509.CertPool
}

func newBroker(cfg *config.Config) *broker {
	return &broker{
		cfg:            cfg,
		loginAck:       make(chan *loginAckMsg, 1000),
		logout:         make(chan string, 1000),
		register:       make(chan client.Client, 1000),
		unregister:     make(chan client.Client, 1000),
		devices:        make(map[string]client.Client),
		waitLoginUsers: make(map[string]client.Client),
		sessions:       make(map[string]*session),
		cmdReq:         make(chan *commandReq, 1000),
		webCon:         make(chan *webNewCon, 1000),
		webReq:         make(chan *webReq, 1000),
		termMessage:    make(chan *termMessage, 1000),
		userMessage:    make(chan *usrMessage, 1000),
		cmdMessage:     make(chan []byte, 1000),
		webMessage:     make(chan *webResp, 1000),
	}
}

func (br *broker) run() {
	for {
		select {
		case c := <-br.register:
			devid := c.DeviceID()

			if c.IsDevice() {
				dev := c.(*device)
				err := byte(0)
				msg := "OK"

				if _, ok := br.devices[devid]; ok {
					log.Error().Msg("Device ID conflicting: " + devid)
					msg = "ID conflicting"
					err = 1
				} else if br.cfg.Token != "" && dev.token != br.cfg.Token {
					log.Error().Msg("Invalid token from terminal device")
					msg = "Invalid token"
					err = 1
				} else {
					br.devices[devid] = c
					dev.UpdateDb()
					log.Info().Msg("New device: " + devid)
				}

				c.WriteMsg(msgTypeRegister, append([]byte{err}, msg...))
			} else {
				if dev, ok := br.devices[devid]; ok {
					if _, ok := br.waitLoginUsers[devid]; ok {
						log.Error().Msg("Another user is logining the device, wait...")
						time.AfterFunc(time.Millisecond*10, func() {
							br.register <- c
						})
					} else {
						br.waitLoginUsers[devid] = c
						dev.WriteMsg(msgTypeLogin, []byte{})
					}
				} else {
					userLoginAck(loginErrorOffline, c)
					log.Error().Msgf("Not found the device '%s'", devid)
				}
			}

		case c := <-br.unregister:
			id := c.DeviceID()

			if c.IsDevice() {
				delete(br.devices, id)

				for sid, s := range br.sessions {
					if s.devid == id {
						s.u.Close()
						delete(br.sessions, sid)
						log.Info().Msg("Delete session: " + sid)
					}
				}
			} else {
				sid := c.(*user).sid

				if s, ok := br.sessions[sid]; ok {
					delete(br.sessions, sid)
					c.Close()

					if dev, ok := br.devices[s.devid]; ok {
						dev.WriteMsg(msgTypeLogout, []byte{sid[len(sid)-1] - '0'})
					}

					log.Info().Msg("Delete session: " + sid)
				}
			}

		case msg := <-br.loginAck:
			if c, ok := br.waitLoginUsers[msg.devid]; ok {
				if msg.isBusy {
					userLoginAck(loginErrorBusy, c)
					log.Error().Msg("login fail, device busy")
				} else {
					sid := msg.devid + string(msg.sid+'0')
					br.sessions[sid] = &session{msg.devid, msg.sid, c}

					u := c.(*user)
					u.sid = sid

					userLoginAck(loginErrorNone, c)

					log.Info().Msg("New session: " + sid)
				}
				delete(br.waitLoginUsers, msg.devid)
			}

		// device active logout
		// typically, executing the exit command at the terminal will case this
		case sid := <-br.logout:
			if s, ok := br.sessions[sid]; ok {
				delete(br.sessions, sid)
				s.u.Close()

				log.Info().Msg("Delete session: " + sid)
			}

		// from device, includes terminal data and file data
		case msg := <-br.termMessage:
			if s, ok := br.sessions[msg.sid]; ok {
				s.u.WriteMsg(websocket.BinaryMessage, msg.data)
			}

		case msg := <-br.userMessage:
			if s, ok := br.sessions[msg.sid]; ok {
				if dev, ok := br.devices[s.devid]; ok {
					devsid := msg.sid[len(msg.sid)-1] - '0'
					data := msg.data

					if msg.typ == websocket.BinaryMessage {
						if data[0] == 1 {
							dev.WriteMsg(msgTypeFile, data[1:])
						} else {
							dev.WriteMsg(msgTypeTermData, append([]byte{devsid}, data[1:]...))
						}
					} else {
						typ := jsoniter.Get(data, "type").ToString()

						switch typ {
						case "winsize":
							b := [5]byte{devsid}

							cols := jsoniter.Get(data, "cols").ToUint()
							rows := jsoniter.Get(data, "rows").ToUint()

							binary.BigEndian.PutUint16(b[1:], uint16(cols))
							binary.BigEndian.PutUint16(b[3:], uint16(rows))

							dev.WriteMsg(msgTypeWinsize, b[:])
						}
					}
				}
			} else {
				log.Error().Msg("Not found sid: " + msg.sid)
			}

		case req := <-br.cmdReq:
			req.dev.WriteMsg(msgTypeCmd, req.data)

		case c := <-br.webCon:
			handleWebCon(br, c)

		case req := <-br.webReq:
			handleWebReq(req)

		case data := <-br.cmdMessage:
			handleCmdResp(br, data)

		case resp := <-br.webMessage:
			handleWebResp(resp)
		}
	}
}<|MERGE_RESOLUTION|>--- conflicted
+++ resolved
@@ -3,10 +3,7 @@
 import (
 	"crypto/x509"
 	"encoding/binary"
-<<<<<<< HEAD
 	"time"
-=======
->>>>>>> 7bc0542d
 
 	"github.com/gorilla/websocket"
 	jsoniter "github.com/json-iterator/go"
